package de.is24.deadcode4j.plugin.packaginghandler;

import de.is24.deadcode4j.Repository;
<<<<<<< HEAD
import org.apache.commons.io.IOCase;
=======
>>>>>>> e89f15e8
import org.apache.commons.io.filefilter.OrFileFilter;
import org.apache.commons.io.filefilter.RegexFileFilter;
import org.apache.maven.plugin.MojoExecutionException;
import org.apache.maven.project.MavenProject;
import org.slf4j.Logger;
import org.slf4j.LoggerFactory;

import javax.annotation.Nonnull;
import javax.annotation.Nullable;
import java.io.File;
import java.util.Collection;
import java.util.List;

import static com.google.common.collect.Lists.newArrayList;
import static java.util.Collections.emptyList;
<<<<<<< HEAD
=======
import static org.apache.commons.io.IOCase.INSENSITIVE;
>>>>>>> e89f15e8
import static org.apache.commons.io.filefilter.DirectoryFileFilter.DIRECTORY;

/**
 * A <code>PackagingHandler</code> determines which code repositories exist for a specific packaging (like "jar", "war", etc.).
 *
 * @since 1.2.0
 */
public abstract class PackagingHandler {
    protected final Logger logger = LoggerFactory.getLogger(getClass());

    /**
     * Returns the "output" repository - i.e. the directory where compiled classes can be found - for the given project.
     *
     * @since 1.2
     */
    @Nullable
    public abstract Repository getOutputRepositoryFor(@Nonnull MavenProject project) throws MojoExecutionException;

    /**
     * Returns additional repositories (configuration, JSPs, raw java files) to analyze for the given project.
     *
     * @since 1.6
     */
    @Nonnull
    public Iterable<Repository> getAdditionalRepositoriesFor(@Nonnull MavenProject project) throws MojoExecutionException {
        return emptyList();
    }

    /**
     * Returns each compile source root of a given <code>MavenProject</code> as a <code>Repository</code> instance
     * providing access to the Java files it contains.
<<<<<<< HEAD
=======
     * Silently ignores compile source roots that do not exist in the file system.
>>>>>>> e89f15e8
     *
     * @since 1.6
     */
    @Nonnull
    protected Collection<Repository> getJavaFilesOfCompileSourceRootsAsRepositories(@Nonnull MavenProject project) {
        List<String> compileSourceRoots = project.getCompileSourceRoots();
        if (compileSourceRoots == null) {
            return emptyList();
        }

        Collection<Repository> codeRepositories = newArrayList();
        for (String compileSourceRoot : compileSourceRoots) {
            File compileSourceDirectory = new File(compileSourceRoot);
            if (!compileSourceDirectory.exists()) {
<<<<<<< HEAD
                continue;
            }
            codeRepositories.add(new Repository(compileSourceDirectory,
                    new OrFileFilter(DIRECTORY, new RegexFileFilter(".*\\.java$", IOCase.INSENSITIVE))));
=======
                logger.debug("  Compile Source Directory [{}] does not exist?", compileSourceDirectory);
                continue;
            }
            codeRepositories.add(new Repository(compileSourceDirectory,
                    new OrFileFilter(DIRECTORY, new RegexFileFilter(".*\\.java$", INSENSITIVE))));
>>>>>>> e89f15e8
            logger.debug("  Found source directory [{}].", compileSourceRoot);
        }
        return codeRepositories;
    }

}<|MERGE_RESOLUTION|>--- conflicted
+++ resolved
@@ -1,10 +1,6 @@
 package de.is24.deadcode4j.plugin.packaginghandler;
 
 import de.is24.deadcode4j.Repository;
-<<<<<<< HEAD
-import org.apache.commons.io.IOCase;
-=======
->>>>>>> e89f15e8
 import org.apache.commons.io.filefilter.OrFileFilter;
 import org.apache.commons.io.filefilter.RegexFileFilter;
 import org.apache.maven.plugin.MojoExecutionException;
@@ -20,10 +16,7 @@
 
 import static com.google.common.collect.Lists.newArrayList;
 import static java.util.Collections.emptyList;
-<<<<<<< HEAD
-=======
 import static org.apache.commons.io.IOCase.INSENSITIVE;
->>>>>>> e89f15e8
 import static org.apache.commons.io.filefilter.DirectoryFileFilter.DIRECTORY;
 
 /**
@@ -55,10 +48,7 @@
     /**
      * Returns each compile source root of a given <code>MavenProject</code> as a <code>Repository</code> instance
      * providing access to the Java files it contains.
-<<<<<<< HEAD
-=======
      * Silently ignores compile source roots that do not exist in the file system.
->>>>>>> e89f15e8
      *
      * @since 1.6
      */
@@ -73,18 +63,11 @@
         for (String compileSourceRoot : compileSourceRoots) {
             File compileSourceDirectory = new File(compileSourceRoot);
             if (!compileSourceDirectory.exists()) {
-<<<<<<< HEAD
-                continue;
-            }
-            codeRepositories.add(new Repository(compileSourceDirectory,
-                    new OrFileFilter(DIRECTORY, new RegexFileFilter(".*\\.java$", IOCase.INSENSITIVE))));
-=======
                 logger.debug("  Compile Source Directory [{}] does not exist?", compileSourceDirectory);
                 continue;
             }
             codeRepositories.add(new Repository(compileSourceDirectory,
                     new OrFileFilter(DIRECTORY, new RegexFileFilter(".*\\.java$", INSENSITIVE))));
->>>>>>> e89f15e8
             logger.debug("  Found source directory [{}].", compileSourceRoot);
         }
         return codeRepositories;
