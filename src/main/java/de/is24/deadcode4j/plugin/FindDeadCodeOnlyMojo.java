--- conflicted
+++ resolved
@@ -135,11 +135,8 @@
                 new FacesConfigXmlAnalyzer(),
                 new HibernateAnnotationsAnalyzer(),
                 new JeeAnnotationsAnalyzer(),
-<<<<<<< HEAD
+                new JettyXmlAnalyzer(),
                 new ReferenceToConstantsAnalyzer(),
-=======
-                new JettyXmlAnalyzer(),
->>>>>>> 5c07de74
                 new ServletContainerInitializerAnalyzer(),
                 new SpringAnnotationsAnalyzer(),
                 new SpringDataCustomRepositoriesAnalyzer(),
