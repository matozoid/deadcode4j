--- conflicted
+++ resolved
@@ -259,16 +259,9 @@
     }
 
     private void addIgnoreClassesAnalyzerIfConfigured(Set<Analyzer> analyzers) {
-<<<<<<< HEAD
-        if (classesToIgnore.isEmpty()) {
-            return;
-        }
-        analyzers.add(new IgnoreClassesAnalyzer(this.classesToIgnore));
-=======
         if (classesToIgnore.isEmpty())
             return;
         analyzers.add(new IgnoreClassesAnalyzer(classesToIgnore));
->>>>>>> 1acdb36d
     }
 
     private void addMainClassAnalyzerIfConfigured(Set<Analyzer> analyzers) {
