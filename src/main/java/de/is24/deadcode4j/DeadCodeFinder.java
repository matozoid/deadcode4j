package de.is24.deadcode4j;

import org.apache.commons.io.DirectoryWalker;
import org.slf4j.Logger;
import org.slf4j.LoggerFactory;

import javax.annotation.Nonnull;
import java.io.File;
import java.io.FileFilter;
import java.io.IOException;
import java.util.Collection;
import java.util.List;
import java.util.Map;
import java.util.Set;

import static com.google.common.collect.Lists.newArrayList;
import static com.google.common.collect.Maps.newHashMap;
import static com.google.common.collect.Sets.newHashSet;
import static de.is24.deadcode4j.Utils.getOrAddMappedSet;
import static java.util.Map.Entry;

/**
 * The <code>DeadCodeFinder</code> ties everything together in order to ultimately find dead code.
 *
 * @since 1.0.0
 */
public class DeadCodeFinder {

    private final Set<? extends Analyzer> analyzers;

    public DeadCodeFinder(@Nonnull Set<? extends Analyzer> analyzers) {
        this.analyzers = analyzers;
    }

    @Nonnull
    public DeadCode findDeadCode(@Nonnull Iterable<Module> modules) {
        AnalyzedCode analyzedCode = analyzeCode(modules);
        return computeDeadCode(analyzedCode);
    }

    @Nonnull
<<<<<<< HEAD
    private AnalyzedCode analyzeCode(@Nonnull Iterable<CodeRepository> codeRepositories) {
        List<AnalyzedCode> analyzedCode = newArrayList();
        for (CodeRepository codeRepository : codeRepositories) {
            CodeContext codeContext = new CodeContext(codeRepository.getClassPath());
            analyzeRepository(codeContext, codeRepository);
            analyzedCode.add(codeContext.getAnalyzedCode());
=======
    private AnalyzedCode analyzeCode(@Nonnull Iterable<Module> modules) {
        CodeContext codeContext = new CodeContext();
        for (Module module : modules) {
            for (Repository repository : module.getAllRepositories()) {
                analyzeRepository(codeContext, repository);
            }
>>>>>>> 78d4b2bc
        }

        return merge(analyzedCode);
    }

    @Nonnull
    private DeadCode computeDeadCode(@Nonnull AnalyzedCode analyzedCode) {
        Collection<String> deadClasses = determineDeadClasses(analyzedCode);
        return new DeadCode(analyzedCode.getAnalyzedClasses(), deadClasses);
    }

    private void analyzeRepository(@Nonnull CodeContext codeContext, @Nonnull Repository repository) {
        RepositoryAnalyzer repositoryAnalyzer =
                new RepositoryAnalyzer(repository.getFileFilter(), this.analyzers, codeContext);
        try {
            repositoryAnalyzer.analyze(repository.getDirectory());
        } catch (IOException e) {
            throw new RuntimeException("Failed to parse files of " + repository + "!", e);
        }
    }

    @Nonnull
    Collection<String> determineDeadClasses(@Nonnull AnalyzedCode analyzedCode) {
        Set<String> classesInUse = newHashSet();
        for (Iterable<String> usedClasses : analyzedCode.getCodeDependencies().values()) {
            for (String clazz : usedClasses) {
                classesInUse.add(clazz);
            }
        }

        List<String> deadClasses = newArrayList(analyzedCode.getAnalyzedClasses());
        deadClasses.removeAll(classesInUse);
        return deadClasses;
    }

<<<<<<< HEAD
    private AnalyzedCode merge(List<AnalyzedCode> analyzedCode) {
        Set<String> analyzedClasses = newHashSet();
        Map<String, Set<String>> dependencies = newHashMap();
        for (AnalyzedCode code : analyzedCode) {
            analyzedClasses.addAll(code.getAnalyzedClasses());
            for (Entry<String, Set<String>> dependencyEntry : code.getCodeDependencies().entrySet()) {
                Set<String> knownDependencies = getOrAddMappedSet(dependencies, dependencyEntry.getKey());
                knownDependencies.addAll(dependencyEntry.getValue());
            }
        }
        return new AnalyzedCode(analyzedClasses, dependencies);
    }

    private static class CodeRepositoryAnalyzer extends DirectoryWalker<Void> {
=======
    private static class RepositoryAnalyzer extends DirectoryWalker<Void> {
>>>>>>> 78d4b2bc

        private final Iterable<? extends Analyzer> analyzers;
        private final CodeContext codeContext;
        private Logger logger = LoggerFactory.getLogger(getClass());

        public RepositoryAnalyzer(@Nonnull FileFilter fileFilter, @Nonnull Iterable<? extends Analyzer> analyzers, @Nonnull CodeContext codeContext) {
            super(fileFilter, -1);
            this.analyzers = analyzers;
            this.codeContext = codeContext;
        }

        public void analyze(File codeRepository) throws IOException {
            super.walk(codeRepository, null);
        }

        @Override
        protected void handleFile(File file, int depth, Collection results) {
            logger.debug("Analyzing file [{}]...", file);
            for (Analyzer analyzer : this.analyzers) {
                try {
                    analyzer.doAnalysis(this.codeContext, file);
                } catch (RuntimeException rE) {
                    logger.warn("Analyzer [{}] failed to analyze file [{}]!", analyzer, file, rE);
                    throw rE;
                }
            }
        }

        @Override
        protected void handleEnd(Collection<Void> results) {
            for (Analyzer analyzer : this.analyzers)
                analyzer.finishAnalysis(this.codeContext);
        }

    }

}<|MERGE_RESOLUTION|>--- conflicted
+++ resolved
@@ -10,14 +10,10 @@
 import java.io.IOException;
 import java.util.Collection;
 import java.util.List;
-import java.util.Map;
 import java.util.Set;
 
 import static com.google.common.collect.Lists.newArrayList;
-import static com.google.common.collect.Maps.newHashMap;
 import static com.google.common.collect.Sets.newHashSet;
-import static de.is24.deadcode4j.Utils.getOrAddMappedSet;
-import static java.util.Map.Entry;
 
 /**
  * The <code>DeadCodeFinder</code> ties everything together in order to ultimately find dead code.
@@ -39,24 +35,15 @@
     }
 
     @Nonnull
-<<<<<<< HEAD
-    private AnalyzedCode analyzeCode(@Nonnull Iterable<CodeRepository> codeRepositories) {
-        List<AnalyzedCode> analyzedCode = newArrayList();
-        for (CodeRepository codeRepository : codeRepositories) {
-            CodeContext codeContext = new CodeContext(codeRepository.getClassPath());
-            analyzeRepository(codeContext, codeRepository);
-            analyzedCode.add(codeContext.getAnalyzedCode());
-=======
     private AnalyzedCode analyzeCode(@Nonnull Iterable<Module> modules) {
         CodeContext codeContext = new CodeContext();
         for (Module module : modules) {
             for (Repository repository : module.getAllRepositories()) {
                 analyzeRepository(codeContext, repository);
             }
->>>>>>> 78d4b2bc
         }
 
-        return merge(analyzedCode);
+        return codeContext.getAnalyzedCode();
     }
 
     @Nonnull
@@ -89,24 +76,7 @@
         return deadClasses;
     }
 
-<<<<<<< HEAD
-    private AnalyzedCode merge(List<AnalyzedCode> analyzedCode) {
-        Set<String> analyzedClasses = newHashSet();
-        Map<String, Set<String>> dependencies = newHashMap();
-        for (AnalyzedCode code : analyzedCode) {
-            analyzedClasses.addAll(code.getAnalyzedClasses());
-            for (Entry<String, Set<String>> dependencyEntry : code.getCodeDependencies().entrySet()) {
-                Set<String> knownDependencies = getOrAddMappedSet(dependencies, dependencyEntry.getKey());
-                knownDependencies.addAll(dependencyEntry.getValue());
-            }
-        }
-        return new AnalyzedCode(analyzedClasses, dependencies);
-    }
-
-    private static class CodeRepositoryAnalyzer extends DirectoryWalker<Void> {
-=======
     private static class RepositoryAnalyzer extends DirectoryWalker<Void> {
->>>>>>> 78d4b2bc
 
         private final Iterable<? extends Analyzer> analyzers;
         private final CodeContext codeContext;
