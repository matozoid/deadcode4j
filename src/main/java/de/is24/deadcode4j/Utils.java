package de.is24.deadcode4j;

import com.google.common.base.Function;
import org.apache.maven.artifact.Artifact;
import org.apache.maven.project.MavenProject;

import javax.annotation.Nonnull;
import javax.annotation.Nullable;
import java.util.Map;
import java.util.Set;

import static com.google.common.collect.Sets.newHashSet;

/**
 * Provides convenience methods.
 *
 * @since 1.2.0
 */
public final class Utils {

    private Utils() {
        super();
    }

<<<<<<< HEAD
=======
    /**
     * Returns <i>groupId:artifactId:version</i> for the specified artifact.
     *
     * @since 1.6
     */
    @Nonnull
    public static String getKeyFor(@Nonnull Artifact artifact) {
        return artifact.getGroupId() + ":" + artifact.getArtifactId() + ":" + artifact.getVersion();
    }

>>>>>>> 82983e27
    /**
     * Returns <i>groupId:artifactId</i> for the specified project.
     *
     * @since 1.2.0
     */
    @Nonnull
    public static String getKeyFor(@Nonnull MavenProject project) {
        return project.getGroupId() + ":" + project.getArtifactId();
    }

    /**
     * Returns a <code>Function</code> transforming a <code>MavenProject</code> into it's
     * {@link #getKeyFor(org.apache.maven.project.MavenProject) key representation}.
     *
     * @see #getKeyFor(org.apache.maven.project.MavenProject)
     * @since 1.4
     */
    @Nonnull
    public static Function<MavenProject, String> toKey() {
        return new Function<MavenProject, String>() {
            @Override
            public String apply(@Nullable MavenProject input) {
                return input == null ? null : getKeyFor(input);
            }
        };
    }

    /**
     * Returns a map's value for the specified key or the given default value if the value is <code>null</code>.
     *
     * @since 1.2.0
     */
    public static <K, V> V getValueOrDefault(Map<K, V> map, K key, V defaultValue) {
        V value = map.get(key);
        return value != null ? value : defaultValue;
    }

    /**
     * Retrieves an existing <code>Set</code> being mapped by the specified key or puts a new one into the map.
     *
     * @since 1.4
     */
    public static <K, V> Set<V> getOrAddMappedSet(Map<K, Set<V>> map, K key) {
        Set<V> values = map.get(key);
        if (values == null) {
            values = newHashSet();
            map.put(key, values);
        }
        return values;
    }

}<|MERGE_RESOLUTION|>--- conflicted
+++ resolved
@@ -6,6 +6,7 @@
 
 import javax.annotation.Nonnull;
 import javax.annotation.Nullable;
+import java.util.Collection;
 import java.util.Map;
 import java.util.Set;
 
@@ -22,8 +23,6 @@
         super();
     }
 
-<<<<<<< HEAD
-=======
     /**
      * Returns <i>groupId:artifactId:version</i> for the specified artifact.
      *
@@ -34,7 +33,6 @@
         return artifact.getGroupId() + ":" + artifact.getArtifactId() + ":" + artifact.getVersion();
     }
 
->>>>>>> 82983e27
     /**
      * Returns <i>groupId:artifactId</i> for the specified project.
      *
@@ -63,6 +61,15 @@
     }
 
     /**
+     * Adds the given element to a collection if the element is not <code>null</code>.
+     *
+     * @since 1.2.0
+     */
+    public static <E> boolean addIfNonNull(@Nonnull Collection<E> collection, @Nullable E element) {
+        return element != null && collection.add(element);
+    }
+
+    /**
      * Returns a map's value for the specified key or the given default value if the value is <code>null</code>.
      *
      * @since 1.2.0
