--- conflicted
+++ resolved
@@ -1,43 +1,27 @@
 package de.is24.deadcode4j.plugin;
 
-import com.google.common.collect.Sets;
 import de.is24.deadcode4j.AnalysisStage;
-import de.is24.deadcode4j.AnalyzedCode;
 import de.is24.deadcode4j.DeadCode;
 import org.apache.maven.plugin.logging.Log;
 import org.junit.Before;
 import org.junit.Test;
 
+import java.util.Collection;
 import java.util.Collections;
 import java.util.EnumSet;
-import java.util.Set;
 
+import static java.util.Arrays.asList;
 import static org.mockito.Mockito.mock;
 import static org.mockito.Mockito.verify;
 
 public class A_DeadCodeLogger {
 
+    private final Collection<String> noClasses = Collections.emptyList();
     private DeadCodeLogger objectUnderTest;
     private Log logMock;
 
-    private static Set<String> noClasses() {
-        return Collections.emptySet();
-    }
-
-    private static Set<String> classes(String... classes) {
-        return Sets.newHashSet(classes);
-    }
-
-    private static EnumSet<AnalysisStage> noExceptions() {
-        return EnumSet.noneOf(AnalysisStage.class);
-    }
-
-    private static EnumSet<AnalysisStage> exceptionAt(AnalysisStage fileAnalysis) {
-        return EnumSet.of(fileAnalysis);
-    }
-
-    private static AnalyzedCode analyzedCodeWith(EnumSet<AnalysisStage> stagesWithExceptions, Set<String> analyzedClasses) {
-        return new AnalyzedCode(stagesWithExceptions, analyzedClasses, Collections.<String, Set<String>>emptyMap());
+    private static Collection<String> classes(String... classes) {
+        return asList(classes);
     }
 
     @Before
@@ -48,11 +32,7 @@
 
     @Test
     public void logsThatNoDeadCodeWasFound() throws Exception {
-<<<<<<< HEAD
-        DeadCode deadCode = new DeadCode(analyzedCodeWith(noExceptions(), classes("A", "B")), noClasses());
-=======
         DeadCode deadCode = new DeadCode(noExceptions(), classes("A", "B"), noClasses);
->>>>>>> 1acdb36d
 
         objectUnderTest.log(deadCode);
 
@@ -62,11 +42,7 @@
 
     @Test
     public void logsThatOneDeadClassOfThreeWasFound() throws Exception {
-<<<<<<< HEAD
-        DeadCode deadCode = new DeadCode(analyzedCodeWith(noExceptions(), classes("A", "B", "SingleClass")), classes("SingleClass"));
-=======
         DeadCode deadCode = new DeadCode(noExceptions(), classes("A", "B", "SingleClass"), classes("SingleClass"));
->>>>>>> 1acdb36d
 
         objectUnderTest.log(deadCode);
 
@@ -77,15 +53,19 @@
 
     @Test
     public void logsThatAnExceptionOccurred() {
-<<<<<<< HEAD
-        DeadCode deadCode = new DeadCode(analyzedCodeWith(exceptionAt(AnalysisStage.FILE_ANALYSIS), noClasses()), noClasses());
-=======
         DeadCode deadCode = new DeadCode(exceptionAt(AnalysisStage.FILE_ANALYSIS), noClasses, noClasses);
->>>>>>> 1acdb36d
 
         objectUnderTest.log(deadCode);
 
         verify(logMock).warn("At least one file could not be parsed; analysis may be inaccurate!");
+    }
+
+    private EnumSet<AnalysisStage> noExceptions() {
+        return EnumSet.noneOf(AnalysisStage.class);
+    }
+
+    private EnumSet<AnalysisStage> exceptionAt(AnalysisStage fileAnalysis) {
+        return EnumSet.of(fileAnalysis);
     }
 
     private void verifyNumberOfAnalyzedClassesIs(int count) {
