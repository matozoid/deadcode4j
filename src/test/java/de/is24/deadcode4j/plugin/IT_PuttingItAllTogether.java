--- conflicted
+++ resolved
@@ -29,11 +29,7 @@
 
         verify(logMock).info("Analyzed 26 class(es).");
         verify(logMock).info("Ignoring 1 class(es) which seem(s) to be unused.");
-<<<<<<< HEAD
-        verify(logMock).warn("Class [DependingClass] should be ignored, but is not dead. You should remove the configuration entry.");
-=======
         verify(logMock).warn("Class [com.acme.Foo] should be ignored, but does not exist. You should remove the configuration entry.");
->>>>>>> 1acdb36d
         verify(logMock).warn("Found 3 unused class(es):");
         verify(logMock).warn("  ClassWithTypeArgument");
         verify(logMock).warn("  DeadServlet");
