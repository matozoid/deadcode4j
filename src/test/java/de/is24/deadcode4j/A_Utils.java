--- conflicted
+++ resolved
@@ -4,15 +4,13 @@
 import com.google.common.base.Optional;
 import org.junit.Test;
 
+import java.util.ArrayList;
 import java.util.Map;
 import java.util.Set;
 
-<<<<<<< HEAD
-=======
 import static com.google.common.base.Optional.absent;
 import static com.google.common.base.Optional.of;
 import static com.google.common.collect.Lists.newArrayList;
->>>>>>> e89f15e8
 import static com.google.common.collect.Maps.newHashMap;
 import static com.google.common.collect.Sets.newHashSet;
 import static org.hamcrest.MatcherAssert.assertThat;
@@ -21,6 +19,26 @@
 import static org.mockito.Mockito.*;
 
 public final class A_Utils {
+
+    @Test
+    public void doesNotAddNull() {
+        ArrayList<Object> list = newArrayList();
+
+        boolean changed = Utils.addIfNonNull(list, null);
+
+        assertThat("The collection shouldn't have changed!", changed, is(false));
+        assertThat(list, hasSize(0));
+    }
+
+    @Test
+    public void addsNotNullValue() {
+        ArrayList<Object> list = newArrayList();
+
+        boolean changed = Utils.addIfNonNull(list, new Object());
+
+        assertThat("The collection should have changed!", changed, is(true));
+        assertThat(list, hasSize(1));
+    }
 
     @Test
     public void returnsDefaultValue() {
